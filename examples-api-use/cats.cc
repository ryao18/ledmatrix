--- conflicted
+++ resolved
@@ -301,17 +301,8 @@
   std::time_t now = std::time(nullptr);
   std::tm *local = std::localtime(&now);  // Uses system timezone
 
-<<<<<<< HEAD
   int hour = local->tm_hour;
   int min = local->tm_min;
-=======
-  // EST is UTC-5 (no DST handling here)
-  int est_hour = utc_tm.tm_hour - 6;
-  if (est_hour < 0) est_hour += 24;
-
-  int min = utc_tm.tm_min;
->>>>>>> dd0ab629
-
   // Dim between 23:30 and 8:00 EST
   if ((hour == 23 && min >= 30) || (hour < 8)) return true;
   return false;
