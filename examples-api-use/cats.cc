// -*- mode: c++; c-basic-offset: 2; indent-tabs-mode: nil; -*-
//
// Dual Image Display with Clock for LED Matrix
// Displays two images side by side on a 64x32 LED matrix with time in middle
// Left image occupies columns 0-17, right image occupies columns 46-63
// Time display in middle gap (columns 18-45) - expanded for better readability
// Random facts scroll at bottom (rows 28-31) - updates every 5 minutes
//
// Dependencies:
//   sudo apt-get update
//   sudo apt-get install libgraphicsmagick++-dev libwebp-dev libcurl4-openssl-dev libjsoncpp-dev -y

#include "led-matrix.h"
#include "graphics.h"  // For text rendering

#include <math.h>
#include <signal.h>
#include <stdio.h>
#include <unistd.h>
#include <ctime>
#include <cstring>
#include <string>
#include <iostream>
#include <fstream>
#include <chrono>
#include <iomanip>
#include <filesystem>
#include <thread>
#include <atomic>
#include <mutex>

#include <exception>
#include <Magick++.h>
#include <magick/image.h>

#include <curl/curl.h>
#include <jsoncpp/json/json.h>

using rgb_matrix::Canvas;
using rgb_matrix::RGBMatrix;
using rgb_matrix::FrameCanvas;
using rgb_matrix::Font;
using rgb_matrix::Color;
using rgb_matrix::DrawText;

// Make sure we can exit gracefully when Ctrl-C is pressed.
volatile bool interrupt_received = false;
static void InterruptHandler(int signo) {
  interrupt_received = true;
}

using ImageVector = std::vector<Magick::Image>;

// Configuration for dual image layout on 64x32 matrix
const int MATRIX_WIDTH = 64;
const int MATRIX_HEIGHT = 32;
const int LEFT_IMAGE_WIDTH = 18;   
const int RIGHT_IMAGE_WIDTH = 18;  
const int LEFT_IMAGE_X = 0;       
const int RIGHT_IMAGE_X = 46;      
const int GAP_WIDTH = 28;         
const int CLOCK_X = 18;            
const int CLOCK_WIDTH = 28;        
const int IMAGE_HEIGHT = 21;       
const int IMAGE_Y = 1;            
const int WEATHER_Y = 28;          

// Global variables for fact management
std::string current_fact = "Loading today's fact...";
std::mutex fact_mutex;
std::atomic<bool> should_stop_fact_thread{false};

// CURL callback function
static size_t WriteCallback(void* contents, size_t size, size_t nmemb, void* userp) {
    ((std::string*)userp)->append((char*)contents, size * nmemb);
    return size * nmemb;
}

// Get today's date in Eastern timezone
std::string GetTodayDateLocal() {
  std::time_t now = std::time(nullptr);
  std::tm *local = std::localtime(&now);  // Uses system timezone (should be Eastern for you)
  char buf[11];
  std::strftime(buf, sizeof(buf), "%Y-%m-%d", local);
  return std::string(buf);
}

// Fetch or load today's fact (with caching)
std::string FetchOrLoadFactOfTheDay() {
  std::string today = GetTodayDateLocal();
  std::string cache_dir = "/tmp/cats-cache";
  std::filesystem::create_directories(cache_dir);
  std::string cache_path = cache_dir + "/" + today + ".txt";

  // Try to load from cache first
  std::ifstream infile(cache_path);
  if (infile.good()) {
    std::string cached_fact((std::istreambuf_iterator<char>(infile)),
                             std::istreambuf_iterator<char>());
    if (!cached_fact.empty()) {
      printf("Loaded cached fact for %s\n", today.c_str());
      return cached_fact;
    }
  }

  // If not cached or cache is empty, fetch from API
  printf("Fetching today's fact from API for %s...\n", today.c_str());
  
  CURL *curl;
  CURLcode res;
  std::string readBuffer;

  curl = curl_easy_init();
  if (!curl) {
    std::cerr << "Failed to initialize CURL" << std::endl;
    return "Could not fetch fact";
  }

  // Use today's fact endpoint for daily facts
  curl_easy_setopt(curl, CURLOPT_URL, "https://uselessfacts.jsph.pl/api/v2/facts/today");
  curl_easy_setopt(curl, CURLOPT_USERAGENT, "LED-Matrix-Facts/1.0");
  curl_easy_setopt(curl, CURLOPT_FOLLOWLOCATION, 1L);
  curl_easy_setopt(curl, CURLOPT_TIMEOUT, 30L);
  curl_easy_setopt(curl, CURLOPT_WRITEFUNCTION, WriteCallback);
  curl_easy_setopt(curl, CURLOPT_WRITEDATA, &readBuffer);

  res = curl_easy_perform(curl);
  curl_easy_cleanup(curl);

  if (res != CURLE_OK) {
    std::cerr << "CURL error: " << curl_easy_strerror(res) << std::endl;
    return "Could not fetch today's fact";
  }

  // Parse JSON
  Json::CharReaderBuilder builder;
  Json::Value root;
  std::string errs;
  std::istringstream s(readBuffer);

  if (!Json::parseFromStream(builder, s, &root, &errs)) {
    std::cerr << "JSON parse error: " << errs << std::endl;
    return "Error parsing today's fact";
  }

  if (!root.isMember("text")) {
    return "Today's fact not found in response";
  }

  std::string fact_text = root["text"].asString();
  
  // Clean up the fact text for LED display
  // Remove excessive whitespace and limit length
  std::replace(fact_text.begin(), fact_text.end(), '\n', ' ');
  std::replace(fact_text.begin(), fact_text.end(), '\r', ' ');
  
  // Remove multiple spaces
  std::string::size_type pos = 0;
  while ((pos = fact_text.find("  ", pos)) != std::string::npos) {
    fact_text.replace(pos, 2, " ");
  }
  
  // Trim and limit length for scrolling display
  fact_text.erase(0, fact_text.find_first_not_of(" "));
  fact_text.erase(fact_text.find_last_not_of(" ") + 1);
  
  if (fact_text.length() > 150) {
    fact_text = fact_text.substr(0, 147) + "...";
  }
  
  // Add prefix to make it clear it's a fact
  fact_text = "Today's fact: " + fact_text;

  // Save to cache
  std::ofstream outfile(cache_path);
  if (outfile.good()) {
    outfile << fact_text;
    outfile.close();
    printf("Cached today's fact for %s\n", today.c_str());
  }

  return fact_text;
}

std::string FetchFactWithRetry(int max_retries = 6, int wait_seconds = 10) {
    for (int attempt = 1; attempt <= max_retries; attempt++) {
        std::string fact = FetchOrLoadFactOfTheDay();  // your existing function
        if (fact.rfind("Today's fact:", 0) == 0) { 
            return fact; // valid fact
        }
        std::cerr << "Attempt " << attempt << " failed. Retrying in "
                  << wait_seconds << " seconds..." << std::endl;
        std::this_thread::sleep_for(std::chrono::seconds(wait_seconds));
    }

    return "Could not fetch fact after retries"; // final fallback
}

// Background thread function to check for new day and update fact
void FactUpdateThread() {
  std::string last_date = "";
  
  while (!should_stop_fact_thread) {
    try {
      std::string current_date = GetTodayDateLocal();
      
      // Check if it's a new day
      if (current_date != last_date) {
        printf("New day detected: %s (was: %s)\n", current_date.c_str(), last_date.c_str());
        
        std::string new_fact = FetchFactWithRetry(6, 10);

        if (!new_fact.empty() && new_fact != "Could not fetch today's fact" && 
            new_fact != "Error parsing today's fact" && new_fact != "Today's fact not found in response") {
          
          // Thread-safe update of the current fact
          {
            std::lock_guard<std::mutex> lock(fact_mutex);
            current_fact = new_fact;
          }
          
          printf("Today's fact loaded for %s: %s\n", current_date.c_str(), new_fact.c_str());
        } else {
          printf("Failed to fetch today's fact, keeping current one\n");
        }
        
        last_date = current_date;
      }
    } catch (const std::exception& e) {
      printf("Exception in fact update: %s\n", e.what());
    }
    
    // Check every hour if it's a new day (much less frequent than before)
    for (int i = 0; i < 3600 && !should_stop_fact_thread; ++i) {
      std::this_thread::sleep_for(std::chrono::seconds(1));
    }
  }
}

// Thread-safe function to get current fact
std::string GetCurrentFact() {
  std::lock_guard<std::mutex> lock(fact_mutex);
  return current_fact;
}

// Load and scale a single image to specified dimensions
static ImageVector LoadImageAndScaleImage(const char *filename,
                                          int target_width,
                                          int target_height) {
  ImageVector result;

  ImageVector frames;
  try {
    readImages(&frames, filename);
  } catch (std::exception &e) {
    if (e.what())
      fprintf(stderr, "Error loading %s: %s\n", filename, e.what());
    return result;
  }

  if (frames.empty()) {
    fprintf(stderr, "No image found in %s\n", filename);
    return result;
  }

  // Animated images have partial frames that need to be put together
  if (frames.size() > 1) {
    Magick::coalesceImages(&result, frames.begin(), frames.end());
  } else {
    result.push_back(frames[0]); // just a single still image.
  }

  for (Magick::Image &image : result) {
    image.scale(Magick::Geometry(target_width, target_height));
  }

  printf("Loaded %s: %zu frame(s), scaled to %dx%d\n", 
         filename, result.size(), target_width, target_height);
  return result;
}

// Copy an image to a Canvas at specified position
void CopyImageToCanvas(const Magick::Image &image, Canvas *canvas, 
                       int offset_x, int offset_y) {
  // Copy all the pixels to the canvas at the specified offset
  for (size_t y = 0; y < image.rows() && y + offset_y < IMAGE_HEIGHT + IMAGE_Y; ++y) {
    for (size_t x = 0; x < image.columns(); ++x) {
      const Magick::Color &c = image.pixelColor(x, y);
      if (c.alphaQuantum() < 256) {
        canvas->SetPixel(x + offset_x, y + offset_y,
                         ScaleQuantumToChar(c.redQuantum()),
                         ScaleQuantumToChar(c.greenQuantum()),
                         ScaleQuantumToChar(c.blueQuantum()));
      }
    }
  }
}

// Helper function to determine if we are in the "dim" hours (EST)
bool IsDimHoursEST() {
  std::time_t now = std::time(nullptr);
  std::tm utc_tm = *std::gmtime(&now);

  // EST is UTC-5 (no DST handling here)
  int est_hour = utc_tm.tm_hour - 5;
  if (est_hour < 0) est_hour += 24;

  int min = utc_tm.tm_min;

  // Dim between 23:30 and 8:00 EST
  if ((est_hour == 23 && min >= 30) || (est_hour < 8)) return true;
  return false;
}

// Draw current time in the middle gap with better spacing
void DrawClock(Canvas *canvas, const Font &font) {
  time_t rawtime;
  struct tm *timeinfo;
  char time_buffer[16];
  char date_buffer[16];
  
  time(&rawtime);
  timeinfo = localtime(&rawtime);
  
  // Format time as HH:MM (24-hour format)
  strftime(time_buffer, sizeof(time_buffer), "%H:%M", timeinfo);
  // Format date as M/D (no leading zeros)
  strftime(date_buffer, sizeof(date_buffer), "%-m/%-d", timeinfo);
  
  // Colors for time display
  Color time_color(255, 255, 255);    // White for time
  Color date_color(180, 180, 180);    // Light gray for date
  
  // Calculate better centering with expanded gap
  int time_len = strlen(time_buffer);
  int date_len = strlen(date_buffer);
  
  // Center time in the expanded gap (approximate character width of 4 pixels)
  int time_x = CLOCK_X + (CLOCK_WIDTH - time_len * 4) / 2 - 2;
  int date_x = CLOCK_X + (CLOCK_WIDTH - date_len * 4) / 2 - 2;
  
  // Draw time higher up to make use of extra space
  DrawText(canvas, font, time_x, 10, time_color, time_buffer);
  
  // Draw date below time with more spacing
  DrawText(canvas, font, date_x, 18, date_color, date_buffer);
}

// Draw scrolling fact text at bottom
void DrawFactText(Canvas *canvas, const Font &font, const std::string &fact_text, int scroll_offset) {
  Color fact_color(100, 255, 100);  // Green for facts
  
  // Draw fact text with scrolling offset
  DrawText(canvas, font, scroll_offset, WEATHER_Y + 2, fact_color, fact_text.c_str());
}

// Utility function to compute string width in pixels for the font
int GetStringWidth(const Font& font, const std::string& text) {
  int width = 0;
  for (size_t i = 0; i < text.size(); ++i) {
    width += font.CharacterWidth((uint8_t)text[i]);
  }
  return width;
}

// Optimized version - only redraws what's necessary
void ShowDualStaticImagesWithClock(const Magick::Image &left_image, 
                                   const Magick::Image &right_image, 
                                   RGBMatrix *matrix,
                                   const Font &font,
                                   const Font &fact_font) {
  FrameCanvas *offscreen_canvas = matrix->CreateFrameCanvas();
  int scroll_offset = MATRIX_WIDTH;
  std::string last_fact_text = "";
  int fact_width = 0;
  time_t last_brightness_check = 0;
  int last_brightness = -1; 
  std::string last_time_str;
  time_t last_brightness_check = 0;
  bool images_drawn = false;

  while (!interrupt_received) {
<<<<<<< HEAD
=======
    // --- Brightness ---
>>>>>>> 48a5c5bb
    time_t now = time(nullptr);
    
    // Check brightness only every 60 seconds
    if (now - last_brightness_check >= 60) {
      int brightness = IsDimHoursEST() ? 10 : 100;
      if (brightness != last_brightness) {
        matrix->SetBrightness(brightness);
        last_brightness = brightness;
      }
      last_brightness_check = now;
    }

    // Get current time
    struct tm *timeinfo = localtime(&now);
    char time_buffer[16];
    strftime(time_buffer, sizeof(time_buffer), "%H:%M", timeinfo);
    std::string current_time_str(time_buffer);
    
    std::string current_fact_text = GetCurrentFact();

    // Reset scroll if fact changed
    if (current_fact_text != last_fact_text) {
      last_fact_text = current_fact_text;
      fact_width = GetStringWidth(fact_font, current_fact_text);
      scroll_offset = MATRIX_WIDTH;
    }

<<<<<<< HEAD
    // Draw images only once at startup
    if (!images_drawn) {
=======
    // --- Only redraw if something changed ---
    static int last_scroll_offset = -1;
    if (current_time_str != last_time_str ||
      current_fact_text != last_fact_text ||
      scroll_offset != last_scroll_offset) {
>>>>>>> 48a5c5bb
      offscreen_canvas->Clear();
      CopyImageToCanvas(left_image, offscreen_canvas, LEFT_IMAGE_X, IMAGE_Y);
      CopyImageToCanvas(right_image, offscreen_canvas, RIGHT_IMAGE_X, IMAGE_Y);
      images_drawn = true;
    }

    // Only redraw clock if time changed
    if (current_time_str != last_time_str) {
      // Clear only clock area (columns 18-45, rows 8-20)
      for (int y = 8; y < 20; ++y) {
        for (int x = CLOCK_X; x < CLOCK_X + CLOCK_WIDTH; ++x) {
          offscreen_canvas->SetPixel(x, y, 0, 0, 0);
        }
      }
      DrawClock(offscreen_canvas, font);
      last_time_str = current_time_str;
    }

    // Always clear and redraw the scrolling text area (bottom rows)
    for (int y = WEATHER_Y - 2; y < MATRIX_HEIGHT; ++y) {
      for (int x = 0; x < MATRIX_WIDTH; ++x) {
        offscreen_canvas->SetPixel(x, y, 0, 0, 0);
      }
    }
    
    DrawFactText(offscreen_canvas, fact_font, current_fact_text, scroll_offset);
    offscreen_canvas = matrix->SwapOnVSync(offscreen_canvas);

    // Scroll update
    scroll_offset--;
    if (scroll_offset < -fact_width) {
      scroll_offset = MATRIX_WIDTH;
    }

    usleep(8000);  // Keep your fast scroll speed
  }
}

// Display two animated images with clock
// Optimized version - only redraws what's necessary
void ShowDualAnimatedImagesWithClock(const ImageVector &left_images,
                                     const ImageVector &right_images,
                                     RGBMatrix *matrix,
                                     const Font &font,
                                     const Font &fact_font) {
  FrameCanvas *offscreen_canvas = matrix->CreateFrameCanvas();
  size_t max_frames = std::max(left_images.size(), right_images.size());

  int scroll_offset = MATRIX_WIDTH;
  std::string last_fact_text = "";
  int fact_width = 0;
  int last_brightness = -1;
  time_t last_brightness_check = 0;
  std::string last_time_str;
  time_t last_brightness_check = 0;
  size_t last_left_frame = (size_t)-1;
  size_t last_right_frame = (size_t)-1;
  int scroll_frame_count = 0;

  while (!interrupt_received) {
    for (size_t frame = 0; frame < max_frames; ++frame) {
      if (interrupt_received) break;

<<<<<<< HEAD
      time_t now = time(nullptr);
      
      // --- Brightness check (every 60 seconds only) ---
=======
      // Check brightness only every 60 seconds
>>>>>>> 48a5c5bb
      if (now - last_brightness_check >= 60) {
        int brightness = IsDimHoursEST() ? 10 : 100;
        if (brightness != last_brightness) {
          matrix->SetBrightness(brightness);
          last_brightness = brightness;
        }
        last_brightness_check = now;
      }

      // --- Time (check every frame but only format when displaying) ---
      struct tm *timeinfo = localtime(&now);
      char time_buffer[16];
      strftime(time_buffer, sizeof(time_buffer), "%H:%M", timeinfo);
      std::string current_time_str(time_buffer);

      // --- Fact ---
      std::string current_fact_text = GetCurrentFact();

      // --- Fact scroll reset if changed ---
      if (current_fact_text != last_fact_text) {
        last_fact_text = current_fact_text;
        fact_width = GetStringWidth(fact_font, current_fact_text);
        scroll_offset = MATRIX_WIDTH;
      }

<<<<<<< HEAD
      // --- Determine what needs redrawing ---
      size_t current_left_frame = frame % left_images.size();
      size_t current_right_frame = frame % right_images.size();
      
      bool time_changed = (current_time_str != last_time_str);
      bool left_frame_changed = (current_left_frame != last_left_frame);
      bool right_frame_changed = (current_right_frame != last_right_frame);
      bool images_changed = left_frame_changed || right_frame_changed;

      // --- Only redraw what changed ---
      if (time_changed || images_changed) {
        // Need to redraw images and/or clock
        
        if (images_changed) {
          // Full clear needed for new animation frames
          offscreen_canvas->Clear();
          
          const Magick::Image &left_frame = left_images[current_left_frame];
          CopyImageToCanvas(left_frame, offscreen_canvas, LEFT_IMAGE_X, IMAGE_Y);
          
          const Magick::Image &right_frame = right_images[current_right_frame];
          CopyImageToCanvas(right_frame, offscreen_canvas, RIGHT_IMAGE_X, IMAGE_Y);
          
          // Redraw clock since we cleared
          DrawClock(offscreen_canvas, font);
          
          last_left_frame = current_left_frame;
          last_right_frame = current_right_frame;
          last_time_str = current_time_str;
        } else if (time_changed) {
          // Only clock changed, just clear clock area
          for (int y = 8; y < 20; ++y) {
            for (int x = CLOCK_X; x < CLOCK_X + CLOCK_WIDTH; ++x) {
              offscreen_canvas->SetPixel(x, y, 0, 0, 0);
            }
          }
          DrawClock(offscreen_canvas, font);
          last_time_str = current_time_str;
        }
=======
      // --- Only redraw if something changed ---
      if (current_time_str != last_time_str ||
        current_fact_text != last_fact_text ||
        scroll_offset != last_scroll_offset) {
        offscreen_canvas->Clear();
        const Magick::Image &left_frame = left_images[frame % left_images.size()];
        CopyImageToCanvas(left_frame, offscreen_canvas, LEFT_IMAGE_X, IMAGE_Y);
        const Magick::Image &right_frame = right_images[frame % right_images.size()];
        CopyImageToCanvas(right_frame, offscreen_canvas, RIGHT_IMAGE_X, IMAGE_Y);
        DrawClock(offscreen_canvas, font);
        DrawFactText(offscreen_canvas, fact_font, current_fact_text, scroll_offset);
        offscreen_canvas = matrix->SwapOnVSync(offscreen_canvas);

        last_time_str = current_time_str;
        last_scroll_offset = scroll_offset;
>>>>>>> 48a5c5bb
      }

      // --- Always update scrolling text area ---
      // Clear only the scrolling text region
      for (int y = WEATHER_Y - 2; y < MATRIX_HEIGHT; ++y) {
        for (int x = 0; x < MATRIX_WIDTH; ++x) {
          offscreen_canvas->SetPixel(x, y, 0, 0, 0);
        }
      }
      
      DrawFactText(offscreen_canvas, fact_font, current_fact_text, scroll_offset);
      offscreen_canvas = matrix->SwapOnVSync(offscreen_canvas);

      // --- Scroll update (advance every Nth iteration for smooth scrolling) ---
      scroll_frame_count++;
      if (scroll_frame_count >= 1) {  // Adjust this to slow down scrolling if needed
        scroll_offset--;
        if (scroll_offset < -fact_width) {
          scroll_offset = MATRIX_WIDTH;
        }
        scroll_frame_count = 0;
      }

      // --- Frame delay calculation ---
      int delay = 0;
      if (current_left_frame < left_images.size()) {
        delay = left_images[current_left_frame].animationDelay();
      }
      if (current_right_frame < right_images.size()) {
        int right_delay = right_images[current_right_frame].animationDelay();
        delay = (delay > 0) ? (delay + right_delay) / 2 : right_delay;
      }
      if (delay <= 0) delay = 10; // 100ms default

      // --- Sleep based on animation frame delay ---
      // For smooth scrolling, we need to wake up more frequently than the frame delay
      // Break the delay into smaller chunks and update scroll during those chunks
      int delay_us = delay * 10000;
      int scroll_interval_us = 8000;  // Your original scroll speed
      int num_scroll_updates = delay_us / scroll_interval_us;
      
      if (num_scroll_updates > 1) {
        // Break delay into scroll-sized chunks
        for (int i = 0; i < num_scroll_updates && !interrupt_received; ++i) {
          usleep(scroll_interval_us);
          
          // Update scroll position
          scroll_offset--;
          if (scroll_offset < -fact_width) {
            scroll_offset = MATRIX_WIDTH;
          }
          
          // Clear and redraw only scrolling area
          for (int y = WEATHER_Y - 2; y < MATRIX_HEIGHT; ++y) {
            for (int x = 0; x < MATRIX_WIDTH; ++x) {
              offscreen_canvas->SetPixel(x, y, 0, 0, 0);
            }
          }
          DrawFactText(offscreen_canvas, fact_font, current_fact_text, scroll_offset);
          offscreen_canvas = matrix->SwapOnVSync(offscreen_canvas);
        }
      } else {
        // Delay is shorter than scroll interval, just use it directly
        usleep(delay_us);
      }
    }
  }
}


int usage(const char *progname) {
  fprintf(stderr, "Usage: %s [led-matrix-options] <left-image> <right-image>\n", progname);
  fprintf(stderr, "\nDisplays two images side by side on a 64x32 LED matrix with clock and random facts\n");
  fprintf(stderr, "Left image: columns 0-17, Right image: columns 46-63 (20%% smaller)\n");
  fprintf(stderr, "Clock in expanded middle: columns 18-45\n");
  fprintf(stderr, "Random facts scroll at bottom: rows 28-31 (updates once daily at midnight EST)\n");
  fprintf(stderr, "Each image is scaled to 18x19 pixels\n\n");
  rgb_matrix::PrintMatrixFlags(stderr);
  return 1;
}

int main(int argc, char *argv[]) {
  curl_global_init(CURL_GLOBAL_DEFAULT);
  Magick::InitializeMagick(*argv);

  // Initialize the RGB matrix
  RGBMatrix::Options matrix_options;
  rgb_matrix::RuntimeOptions runtime_opt;
  if (!rgb_matrix::ParseOptionsFromFlags(&argc, &argv,
                                         &matrix_options, &runtime_opt)) {
    return usage(argv[0]);
  }

  if (argc < 3) {
    return usage(argv[0]);
  }
  
  const char *left_filename = argv[1];
  const char *right_filename = argv[2];

  signal(SIGTERM, InterruptHandler);
  signal(SIGINT, InterruptHandler);

  RGBMatrix *matrix = RGBMatrix::CreateFromOptions(matrix_options, runtime_opt);
  if (matrix == NULL) {
    fprintf(stderr, "Failed to create matrix\n");
    return 1;
  }

  Font font;      // For clock and general text
  Font fact_font; // For scrolling fact text
  Font* fact_font_ptr = &fact_font;

  if (!font.LoadFont("/opt/cats-display/fonts/5x7.bdf")) { 
      fprintf(stderr, "Could not load font for clock!\n");
      return 1;
  }
  if (!fact_font.LoadFont("/opt/cats-display/fonts/6x13.bdf")) {
      fprintf(stderr, "Could not load font 6x13 for facts!\n");
      if (!fact_font.LoadFont("/opt/cats-display/fonts/6x9.bdf")) {
          fprintf(stderr, "Could not load font 6x9 for facts!\n");
          if (!fact_font.LoadFont("/opt/cats-display/fonts/5x8.bdf")) {
              fprintf(stderr, "Could not load large font 5x8 for facts. Using default.\n");
              fact_font_ptr = &font; // fallback to pointer
          }
      }
  }
  // Verify matrix dimensions
  if (matrix->width() != MATRIX_WIDTH || matrix->height() != MATRIX_HEIGHT) {
    fprintf(stderr, "Warning: Expected %dx%d matrix, got %dx%d\n", 
            MATRIX_WIDTH, MATRIX_HEIGHT, matrix->width(), matrix->height());
  }

  // Load both images (now scaled to 18x19 for 20% size reduction)
  ImageVector left_images = LoadImageAndScaleImage(left_filename, 
                                                  LEFT_IMAGE_WIDTH, 
                                                  IMAGE_HEIGHT);
  ImageVector right_images = LoadImageAndScaleImage(right_filename, 
                                                   RIGHT_IMAGE_WIDTH, 
                                                   IMAGE_HEIGHT);

  // Check if both images loaded successfully
  if (left_images.empty()) {
    fprintf(stderr, "Failed to load left image: %s\n", left_filename);
    delete matrix;
    return 1;
  }
  
  if (right_images.empty()) {
    fprintf(stderr, "Failed to load right image: %s\n", right_filename);
    delete matrix;
    return 1;
  }

  printf("Matrix: %dx%d, Left: %zu frames, Right: %zu frames\n",
         matrix->width(), matrix->height(), 
         left_images.size(), right_images.size());
  printf("Image dimensions: %dx%d, Middle gap: %d pixels wide\n",
         LEFT_IMAGE_WIDTH, IMAGE_HEIGHT, GAP_WIDTH);

  // Start the background fact update thread
  std::thread fact_thread(FactUpdateThread);
  
  std::string initial_fact = FetchFactWithRetry(6, 10);

  {
    std::lock_guard<std::mutex> lock(fact_mutex);
    current_fact = initial_fact;
  }
  printf("Today's fact: %s\n", initial_fact.c_str());


  // Display the images based on whether they're animated or static
  bool left_animated = left_images.size() > 1;
  bool right_animated = right_images.size() > 1;
  
  if (!left_animated && !right_animated) {
    ShowDualStaticImagesWithClock(left_images[0], right_images[0], matrix, font, *fact_font_ptr);
  } else {
    ShowDualAnimatedImagesWithClock(left_images, right_images, matrix, font, *fact_font_ptr);
  }

  // Clean shutdown
  printf("Shutting down...\n");
  should_stop_fact_thread = true;
  fact_thread.join();
  
  matrix->Clear();
  delete matrix;
  curl_global_cleanup();
  return 0;
}<|MERGE_RESOLUTION|>--- conflicted
+++ resolved
@@ -363,27 +363,23 @@
   return width;
 }
 
-// Optimized version - only redraws what's necessary
+// Display two static images with clock (using double-buffering to prevent flicker)
+// ...update display functions to accept fact_font...
 void ShowDualStaticImagesWithClock(const Magick::Image &left_image, 
                                    const Magick::Image &right_image, 
                                    RGBMatrix *matrix,
                                    const Font &font,
                                    const Font &fact_font) {
   FrameCanvas *offscreen_canvas = matrix->CreateFrameCanvas();
-  int scroll_offset = MATRIX_WIDTH;
+  int scroll_offset = MATRIX_WIDTH;  // Start fact text off-screen right
   std::string last_fact_text = "";
   int fact_width = 0;
   time_t last_brightness_check = 0;
   int last_brightness = -1; 
   std::string last_time_str;
-  time_t last_brightness_check = 0;
-  bool images_drawn = false;
 
   while (!interrupt_received) {
-<<<<<<< HEAD
-=======
     // --- Brightness ---
->>>>>>> 48a5c5bb
     time_t now = time(nullptr);
     
     // Check brightness only every 60 seconds
@@ -396,71 +392,52 @@
       last_brightness_check = now;
     }
 
-    // Get current time
-    struct tm *timeinfo = localtime(&now);
+    // --- Time ---
+    time_t rawtime;
+    struct tm *timeinfo;
     char time_buffer[16];
+    time(&rawtime);
+    timeinfo = localtime(&rawtime);
     strftime(time_buffer, sizeof(time_buffer), "%H:%M", timeinfo);
     std::string current_time_str(time_buffer);
-    
+
+    // --- Fact ---
     std::string current_fact_text = GetCurrentFact();
 
-    // Reset scroll if fact changed
+    // --- Fact scroll reset if changed ---
     if (current_fact_text != last_fact_text) {
       last_fact_text = current_fact_text;
       fact_width = GetStringWidth(fact_font, current_fact_text);
       scroll_offset = MATRIX_WIDTH;
     }
 
-<<<<<<< HEAD
-    // Draw images only once at startup
-    if (!images_drawn) {
-=======
     // --- Only redraw if something changed ---
     static int last_scroll_offset = -1;
     if (current_time_str != last_time_str ||
       current_fact_text != last_fact_text ||
       scroll_offset != last_scroll_offset) {
->>>>>>> 48a5c5bb
       offscreen_canvas->Clear();
       CopyImageToCanvas(left_image, offscreen_canvas, LEFT_IMAGE_X, IMAGE_Y);
       CopyImageToCanvas(right_image, offscreen_canvas, RIGHT_IMAGE_X, IMAGE_Y);
-      images_drawn = true;
-    }
-
-    // Only redraw clock if time changed
-    if (current_time_str != last_time_str) {
-      // Clear only clock area (columns 18-45, rows 8-20)
-      for (int y = 8; y < 20; ++y) {
-        for (int x = CLOCK_X; x < CLOCK_X + CLOCK_WIDTH; ++x) {
-          offscreen_canvas->SetPixel(x, y, 0, 0, 0);
-        }
-      }
       DrawClock(offscreen_canvas, font);
+      DrawFactText(offscreen_canvas, fact_font, current_fact_text, scroll_offset);
+      offscreen_canvas = matrix->SwapOnVSync(offscreen_canvas);
+
       last_time_str = current_time_str;
-    }
-
-    // Always clear and redraw the scrolling text area (bottom rows)
-    for (int y = WEATHER_Y - 2; y < MATRIX_HEIGHT; ++y) {
-      for (int x = 0; x < MATRIX_WIDTH; ++x) {
-        offscreen_canvas->SetPixel(x, y, 0, 0, 0);
-      }
-    }
-    
-    DrawFactText(offscreen_canvas, fact_font, current_fact_text, scroll_offset);
-    offscreen_canvas = matrix->SwapOnVSync(offscreen_canvas);
-
-    // Scroll update
+      last_scroll_offset = scroll_offset;
+    }
+
+    // --- Scroll update ---
     scroll_offset--;
     if (scroll_offset < -fact_width) {
       scroll_offset = MATRIX_WIDTH;
     }
 
-    usleep(8000);  // Keep your fast scroll speed
+    usleep(8000);  // Keep your scroll speed
   }
 }
 
 // Display two animated images with clock
-// Optimized version - only redraws what's necessary
 void ShowDualAnimatedImagesWithClock(const ImageVector &left_images,
                                      const ImageVector &right_images,
                                      RGBMatrix *matrix,
@@ -475,22 +452,13 @@
   int last_brightness = -1;
   time_t last_brightness_check = 0;
   std::string last_time_str;
-  time_t last_brightness_check = 0;
-  size_t last_left_frame = (size_t)-1;
-  size_t last_right_frame = (size_t)-1;
-  int scroll_frame_count = 0;
+  static int last_scroll_offset = -1;
 
   while (!interrupt_received) {
     for (size_t frame = 0; frame < max_frames; ++frame) {
       if (interrupt_received) break;
 
-<<<<<<< HEAD
-      time_t now = time(nullptr);
-      
-      // --- Brightness check (every 60 seconds only) ---
-=======
       // Check brightness only every 60 seconds
->>>>>>> 48a5c5bb
       if (now - last_brightness_check >= 60) {
         int brightness = IsDimHoursEST() ? 10 : 100;
         if (brightness != last_brightness) {
@@ -500,9 +468,12 @@
         last_brightness_check = now;
       }
 
-      // --- Time (check every frame but only format when displaying) ---
-      struct tm *timeinfo = localtime(&now);
+      // --- Time ---
+      time_t rawtime;
+      struct tm *timeinfo;
       char time_buffer[16];
+      time(&rawtime);
+      timeinfo = localtime(&rawtime);
       strftime(time_buffer, sizeof(time_buffer), "%H:%M", timeinfo);
       std::string current_time_str(time_buffer);
 
@@ -516,47 +487,6 @@
         scroll_offset = MATRIX_WIDTH;
       }
 
-<<<<<<< HEAD
-      // --- Determine what needs redrawing ---
-      size_t current_left_frame = frame % left_images.size();
-      size_t current_right_frame = frame % right_images.size();
-      
-      bool time_changed = (current_time_str != last_time_str);
-      bool left_frame_changed = (current_left_frame != last_left_frame);
-      bool right_frame_changed = (current_right_frame != last_right_frame);
-      bool images_changed = left_frame_changed || right_frame_changed;
-
-      // --- Only redraw what changed ---
-      if (time_changed || images_changed) {
-        // Need to redraw images and/or clock
-        
-        if (images_changed) {
-          // Full clear needed for new animation frames
-          offscreen_canvas->Clear();
-          
-          const Magick::Image &left_frame = left_images[current_left_frame];
-          CopyImageToCanvas(left_frame, offscreen_canvas, LEFT_IMAGE_X, IMAGE_Y);
-          
-          const Magick::Image &right_frame = right_images[current_right_frame];
-          CopyImageToCanvas(right_frame, offscreen_canvas, RIGHT_IMAGE_X, IMAGE_Y);
-          
-          // Redraw clock since we cleared
-          DrawClock(offscreen_canvas, font);
-          
-          last_left_frame = current_left_frame;
-          last_right_frame = current_right_frame;
-          last_time_str = current_time_str;
-        } else if (time_changed) {
-          // Only clock changed, just clear clock area
-          for (int y = 8; y < 20; ++y) {
-            for (int x = CLOCK_X; x < CLOCK_X + CLOCK_WIDTH; ++x) {
-              offscreen_canvas->SetPixel(x, y, 0, 0, 0);
-            }
-          }
-          DrawClock(offscreen_canvas, font);
-          last_time_str = current_time_str;
-        }
-=======
       // --- Only redraw if something changed ---
       if (current_time_str != last_time_str ||
         current_fact_text != last_fact_text ||
@@ -572,76 +502,29 @@
 
         last_time_str = current_time_str;
         last_scroll_offset = scroll_offset;
->>>>>>> 48a5c5bb
-      }
-
-      // --- Always update scrolling text area ---
-      // Clear only the scrolling text region
-      for (int y = WEATHER_Y - 2; y < MATRIX_HEIGHT; ++y) {
-        for (int x = 0; x < MATRIX_WIDTH; ++x) {
-          offscreen_canvas->SetPixel(x, y, 0, 0, 0);
-        }
-      }
-      
-      DrawFactText(offscreen_canvas, fact_font, current_fact_text, scroll_offset);
-      offscreen_canvas = matrix->SwapOnVSync(offscreen_canvas);
-
-      // --- Scroll update (advance every Nth iteration for smooth scrolling) ---
-      scroll_frame_count++;
-      if (scroll_frame_count >= 1) {  // Adjust this to slow down scrolling if needed
-        scroll_offset--;
-        if (scroll_offset < -fact_width) {
-          scroll_offset = MATRIX_WIDTH;
-        }
-        scroll_frame_count = 0;
-      }
-
-      // --- Frame delay calculation ---
+      }
+
+      // --- Scroll update ---
+      scroll_offset--;
+      if (scroll_offset < -fact_width) {
+        scroll_offset = MATRIX_WIDTH;
+      }
+
+      // --- Frame delay ---
       int delay = 0;
-      if (current_left_frame < left_images.size()) {
-        delay = left_images[current_left_frame].animationDelay();
-      }
-      if (current_right_frame < right_images.size()) {
-        int right_delay = right_images[current_right_frame].animationDelay();
+      if (frame < left_images.size()) {
+        delay = left_images[frame].animationDelay();
+      }
+      if (frame < right_images.size()) {
+        int right_delay = right_images[frame].animationDelay();
         delay = (delay > 0) ? (delay + right_delay) / 2 : right_delay;
       }
       if (delay <= 0) delay = 10; // 100ms default
 
-      // --- Sleep based on animation frame delay ---
-      // For smooth scrolling, we need to wake up more frequently than the frame delay
-      // Break the delay into smaller chunks and update scroll during those chunks
-      int delay_us = delay * 10000;
-      int scroll_interval_us = 8000;  // Your original scroll speed
-      int num_scroll_updates = delay_us / scroll_interval_us;
-      
-      if (num_scroll_updates > 1) {
-        // Break delay into scroll-sized chunks
-        for (int i = 0; i < num_scroll_updates && !interrupt_received; ++i) {
-          usleep(scroll_interval_us);
-          
-          // Update scroll position
-          scroll_offset--;
-          if (scroll_offset < -fact_width) {
-            scroll_offset = MATRIX_WIDTH;
-          }
-          
-          // Clear and redraw only scrolling area
-          for (int y = WEATHER_Y - 2; y < MATRIX_HEIGHT; ++y) {
-            for (int x = 0; x < MATRIX_WIDTH; ++x) {
-              offscreen_canvas->SetPixel(x, y, 0, 0, 0);
-            }
-          }
-          DrawFactText(offscreen_canvas, fact_font, current_fact_text, scroll_offset);
-          offscreen_canvas = matrix->SwapOnVSync(offscreen_canvas);
-        }
-      } else {
-        // Delay is shorter than scroll interval, just use it directly
-        usleep(delay_us);
-      }
-    }
-  }
-}
-
+      usleep(delay * 10000);
+    }
+  }
+}
 
 int usage(const char *progname) {
   fprintf(stderr, "Usage: %s [led-matrix-options] <left-image> <right-image>\n", progname);
